--- conflicted
+++ resolved
@@ -311,37 +311,6 @@
 // 		debug.PrintStack()
 // 		log.Fatalf("[FATAL] LogSeqNum=%#016x, NextSeqNum=%#016x", queueLog.seqNum, q.nextSeqNum)
 // 	}
-<<<<<<< HEAD
-// 	if tailSeqNum == q.nextSeqNum {
-// 		return nil
-// 	}
-
-// 	tag := queueLogTag(q.nameHash)
-// 	queueLogs := make([]*QueueLogEntry, 0, 4)
-
-// 	seqNum := tailSeqNum
-// 	for seqNum > q.nextSeqNum {
-// 		if seqNum != protocol.MaxLogSeqnum {
-// 			seqNum -= 1
-// 		}
-// 		logEntry, err := q.env.AsyncSharedLogReadPrev(q.ctx, tag, seqNum)
-// 		if err != nil {
-// 			return err
-// 		}
-// 		if logEntry == nil || logEntry.SeqNum < q.nextSeqNum {
-// 			break
-// 		}
-// 		seqNum = logEntry.SeqNum
-// 		queueLog := decodeQueueLogEntry(logEntry)
-// 		if queueLog.QueueName != q.name {
-// 			continue
-// 		}
-// 		if queueLog.auxData != nil {
-// 			q.nextSeqNum = queueLog.seqNum + 1
-// 			q.consumed = queueLog.auxData.Consumed
-// 			q.tail = queueLog.auxData.Tail
-// 			break
-=======
 // 	if queueLog.IsPush {
 // 		q.tail = queueLog.seqNum + 1
 // 	} else {
@@ -351,7 +320,6 @@
 // 		}
 // 		if nextLog != nil {
 // 			q.consumed = nextLog.seqNum + 1
->>>>>>> 9ff00245
 // 		} else {
 // 			q.consumed = queueLog.seqNum
 // 		}
@@ -360,296 +328,6 @@
 // 	return nil
 // }
 
-<<<<<<< HEAD
-//		for i := len(queueLogs) - 1; i >= 0; i-- {
-//			queueLog := queueLogs[i]
-//			q.applyLog(queueLog)
-//			auxData := &QueueAuxData{
-//				Consumed: q.consumed,
-//				Tail:     q.tail,
-//			}
-//			if err := q.setAuxData(queueLog.seqNum, auxData); err != nil {
-//				return err
-//			}
-//		}
-//		return nil
-//	}
-func (q *Queue) syncToBackward(tailSeqNum uint64) error {
-	// DEBUG
-	// log.SetPrefix(fmt.Sprintf("[%p] ", q))
-	// defer log.SetPrefix("")
-
-	if tailSeqNum < q.nextSeqNum {
-		log.Fatalf("[FATAL] Current seqNum=%#016x, cannot sync to %#016x", q.nextSeqNum, tailSeqNum)
-	}
-	if tailSeqNum == q.nextSeqNum {
-		return nil
-	}
-
-	tag := queueLogTag(q.nameHash)
-	// try to sync last view
-	lastViewLogEntry, err := q.env.AsyncSharedLogReadPrevWithAux(q.ctx, tag, tailSeqNum-1)
-	if err != nil {
-		return err
-	}
-	if lastViewLogEntry != nil && lastViewLogEntry.SeqNum >= q.nextSeqNum {
-		queueLog := decodeQueueLogEntry(lastViewLogEntry)
-		if queueLog.QueueName != q.name {
-			panic(fmt.Sprintf("last view queue name: %v not match self name: %v",
-				queueLog.QueueName, q.name))
-		}
-		if queueLog.auxData == nil {
-			panic(fmt.Sprintf("cached log %+v should have view", queueLog))
-		}
-		q.nextSeqNum = queueLog.seqNum + 1
-		q.consumed = queueLog.auxData.Consumed
-		q.tail = queueLog.auxData.Tail
-	}
-	// DEBUG
-	// log.Printf("[DEBUG] lastView=%+v nextSeqNum=%016X", lastViewLogEntry, q.nextSeqNum)
-	// start seqNum
-	seqNum := q.nextSeqNum
-	logEntryFutures := make([]types.Future[*types.LogEntryWithMeta], 0, 10)
-	for seqNum < tailSeqNum {
-		logEntryFuture, err := q.env.AsyncSharedLogReadNext2(q.ctx, tag, seqNum)
-		if err != nil {
-			return err
-		}
-		if logEntryFuture == nil || logEntryFuture.GetSeqNum() >= tailSeqNum {
-			break
-		}
-		logEntryFutures = append(logEntryFutures, logEntryFuture)
-		// DEBUG
-		// log.Printf("[DEBUG] read next seqnum=%016X got seqnum=%016X", seqNum, logEntryFuture.GetSeqNum())
-		seqNum = logEntryFuture.GetSeqNum() + 1
-	}
-	for _, logEntryFuture := range logEntryFutures {
-		logEntry, err := logEntryFuture.GetResult(60 * time.Second)
-		if err != nil {
-			return errors.Wrapf(err, "log entry future await failed: %+v", logEntryFuture)
-		}
-		queueLog := decodeQueueLogEntry(logEntry)
-		if queueLog.QueueName != q.name {
-			// DEBUG
-			panic("unreachable")
-		}
-		q.applyLog(queueLog)
-		if queueLog.auxData == nil {
-			auxData := &QueueAuxData{
-				Consumed: q.consumed,
-				Tail:     q.tail,
-			}
-			if err := q.setAuxData(queueLog.seqNum, auxData); err != nil {
-				return err
-			}
-		}
-	}
-	return nil
-}
-
-func (q *Queue) syncToForward(tailSeqNum uint64) error {
-	if tailSeqNum < q.nextSeqNum {
-		log.Fatalf("[FATAL] Current seqNum=%#016x, cannot sync to %#016x", q.nextSeqNum, tailSeqNum)
-	}
-	tag := queueLogTag(q.nameHash)
-	seqNum := q.nextSeqNum
-	for seqNum < tailSeqNum {
-		condLogEntry, err := q.env.AsyncSharedLogReadNext(q.ctx, tag, seqNum)
-		if err != nil {
-			return err
-		}
-		if condLogEntry == nil || condLogEntry.SeqNum >= tailSeqNum {
-			break
-		}
-		seqNum = condLogEntry.SeqNum + 1
-		queueLog := decodeQueueLogEntry(condLogEntry)
-		if queueLog.QueueName == q.name {
-			q.applyLog(queueLog)
-			if queueLog.auxData == nil {
-				auxData := &QueueAuxData{
-					Consumed: q.consumed,
-					Tail:     q.tail,
-				}
-				if err := q.setAuxData(queueLog.seqNum, auxData); err != nil {
-					return err
-				}
-			}
-		}
-	}
-	return nil
-}
-
-func (q *Queue) syncTo(tailSeqNum uint64) error {
-	return q.syncToBackward(tailSeqNum)
-}
-
-func (q *Queue) appendPopLogAndSync() error {
-	logEntry := &QueueLogEntry{
-		QueueName: q.name,
-		IsPush:    false,
-	}
-	encoded, err := json.Marshal(logEntry)
-	if err != nil {
-		panic(err)
-	}
-	tags := []types.Tag{
-		{StreamType: common.FsmType_QueueLog, StreamId: queueLogTag(q.nameHash)},
-	}
-	if future, err := q.env.AsyncSharedLogAppend(q.ctx, tags, encoded); err != nil {
-		return errors.Wrap(err, "AsyncSharedLogAppend")
-	} else {
-		if seqNum, err := future.GetResult(60 * time.Second); err != nil {
-			return err
-		} else {
-			return q.syncTo(seqNum)
-		}
-	}
-}
-
-func (q *Queue) fastAppendPopLogAndSync() error {
-	logEntry := &QueueLogEntry{
-		QueueName: q.name,
-		IsPush:    false,
-	}
-	encoded, err := json.Marshal(logEntry)
-	if err != nil {
-		panic(err)
-	}
-	tags := []types.Tag{
-		{StreamType: common.FsmType_QueueLog, StreamId: queueLogTag(q.nameHash)},
-	}
-	if future, err := q.env.AsyncSharedLogAppend(q.ctx, tags, encoded); err != nil {
-		return err
-	} else {
-		return q.syncToFuture(future)
-	}
-}
-
-func (q *Queue) syncToFuture(future types.Future[uint64]) error {
-	// DEBUG
-	// log.SetPrefix(fmt.Sprintf("[%p] ", q))
-	// defer log.SetPrefix("")
-
-	tag := queueLogTag(q.nameHash)
-	// try to sync last view
-	lastViewSeqNum := protocol.MaxLogSeqnum
-	if future.IsResolved() {
-		lastViewSeqNum, _ = future.GetResult(time.Second)
-		lastViewSeqNum--
-	}
-	lastViewLogEntry, err := q.env.AsyncSharedLogReadPrevWithAux(q.ctx, tag, lastViewSeqNum)
-	if err != nil {
-		return err
-	}
-	if lastViewLogEntry != nil && lastViewLogEntry.SeqNum >= q.nextSeqNum {
-		queueLog := decodeQueueLogEntry(lastViewLogEntry)
-		if queueLog.QueueName != q.name {
-			panic(fmt.Sprintf("last view queue name: %v not match self name: %v",
-				queueLog.QueueName, q.name))
-		}
-		if queueLog.auxData == nil {
-			panic(fmt.Sprintf("cached log %+v should have view", queueLog))
-		}
-		q.nextSeqNum = queueLog.seqNum + 1
-		q.consumed = queueLog.auxData.Consumed
-		q.tail = queueLog.auxData.Tail
-	}
-	// start seqNum
-	seqNum := q.nextSeqNum
-	logEntryFutures := make([]types.Future[*types.LogEntryWithMeta], 0, 10)
-	for {
-		logEntryFuture, err := q.env.AsyncSharedLogReadNextBlock2(q.ctx, tag, seqNum)
-		if err != nil {
-			return err
-		}
-		if logEntryFuture == nil {
-			panic("unreachable")
-		}
-		// log.Printf("[DEBUG] read nextB seqnum=%016X got %+v, until target=%016X", seqNum, logEntry, targetSeqNum)
-		if logEntryFuture.GetLocalId() == future.GetLocalId() {
-			break
-		} else if future.IsResolved() {
-			targetSeqNum, _ := future.GetResult(time.Second)
-			if logEntryFuture.GetSeqNum() >= targetSeqNum {
-				break
-			}
-		}
-		logEntryFutures = append(logEntryFutures, logEntryFuture)
-		seqNum = logEntryFuture.GetSeqNum() + 1
-	}
-	targetSeqNum, err := future.GetResult(time.Second)
-	if err != nil {
-		return err
-	}
-	// DEBUG
-	viewSeqNum := protocol.MaxLogSeqnum
-	if lastViewLogEntry != nil {
-		viewSeqNum = lastViewLogEntry.SeqNum
-	}
-	// applyFrom, applyTo := protocol.MaxLogSeqnum, protocol.MaxLogSeqnum
-	// if len(logEntryFutures) > 0 {
-	// 	applyFrom = logEntryFutures[0].GetSeqNum()
-	// 	applyTo = logEntryFutures[len(logEntryFutures)-1].GetSeqNum()
-	// }
-	// log.Printf("[DEBUG] viewSeqNum=%016X, q.nextSeqNum=%016X, targetSeqNum=%016X, apply=[%016X, %016X]",
-	// 	viewSeqNum, q.nextSeqNum, targetSeqNum, applyFrom, applyTo)
-
-	if viewSeqNum >= targetSeqNum {
-		// Exceeds the target, needs fallback
-		// This may happen because the last ReadPrevWithAux did not use the future as reference, it got the newest view
-		targetViewLogEntry, err := q.env.AsyncSharedLogReadPrevWithAux(q.ctx, tag, targetSeqNum-1)
-		if err != nil {
-			return err
-		}
-		if targetViewLogEntry == nil {
-			panic("unreachable")
-		}
-		queueLog := decodeQueueLogEntry(targetViewLogEntry)
-		if queueLog.QueueName != q.name {
-			panic(fmt.Sprintf("last view queue name: %v not match self name: %v",
-				queueLog.QueueName, q.name))
-		}
-		if queueLog.auxData == nil {
-			panic(fmt.Sprintf("cached log %+v should have view", queueLog))
-		}
-		q.nextSeqNum = queueLog.seqNum + 1
-		q.consumed = queueLog.auxData.Consumed
-		q.tail = queueLog.auxData.Tail
-	} else {
-		for _, logEntryFuture := range logEntryFutures {
-			if logEntryFuture.GetSeqNum() >= targetSeqNum {
-				break
-			}
-			logEntry, err := logEntryFuture.GetResult(60 * time.Second)
-			if err != nil {
-				return errors.Wrapf(err, "log entry future await failed: %+v", logEntryFuture)
-			}
-			queueLog := decodeQueueLogEntry(logEntry)
-			// log.Printf("[DEBUG] applying seqnum=%016X", queueLog.seqNum)
-			q.applyLog(queueLog)
-			auxData := &QueueAuxData{
-				Consumed: q.consumed,
-				Tail:     q.tail,
-			}
-			if err := q.setAuxData(queueLog.seqNum, auxData); err != nil {
-				return err
-			}
-		}
-	}
-
-	// DEBUG: assert syncTo the target correctly, i.e. continuous reading on tag
-	// logEntry, err := q.env.AsyncSharedLogReadNext(q.ctx, tag, q.nextSeqNum)
-	// if err != nil {
-	// 	return err
-	// }
-	// if logEntry == nil || logEntry.SeqNum != targetSeqNum {
-	// 	log.Printf("[FATAL] next log: %+v, targetSeqNum=%016X", logEntry, targetSeqNum)
-	// 	panic("[FATAL] hole found. syncToFuture failed.")
-	// }
-
-	return nil
-}
-=======
 // func (q *Queue) setAuxData(seqNum uint64, auxData *QueueAuxData) error {
 // 	tag := queueLogTag(q.nameHash)
 // 	encoded, err := json.Marshal(auxData)
@@ -660,7 +338,6 @@
 // 	// log.Printf("[DEBUG] setting auxdata %v:%v", string(encoded), encoded)
 // 	return q.env.SharedLogSetAuxDataWithShards(q.ctx, []uint64{tag}, seqNum, encoded)
 // }
->>>>>>> 9ff00245
 
 var kQueueEmptyError = errors.New("Queue empty")
 var kQueueTimeoutError = errors.New("Blocking pop timeout")
