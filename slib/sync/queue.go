package sync

import (
	"context"
	"encoding/json"
	"fmt"
	"log"
	"time"

	"cs.utexas.edu/zjia/faas/slib/common"
	"github.com/pkg/errors"

	"cs.utexas.edu/zjia/faas/protocol"
	"cs.utexas.edu/zjia/faas/types"
)

type Queue struct {
	ctx context.Context
	env types.Environment

	name     string
	nameHash uint64

	consumed   uint64
	tail       uint64
	nextSeqNum uint64
}

type QueueAuxData struct {
	Consumed uint64 `json:"h"`
	Tail     uint64 `json:"t"`
}

type QueueLogEntry struct {
	seqNum  uint64
	auxData *QueueAuxData

	QueueName string `json:"n"`
	IsPush    bool   `json:"t"`
	Payload   string `json:"p,omitempty"`
}

func queueLogTag(nameHash uint64) uint64 {
	return (nameHash << common.LogTagReserveBits) + common.QueueLogTagLowBits
}

func queuePushLogTag(nameHash uint64) uint64 {
	return (nameHash << common.LogTagReserveBits) + common.QueuePushLogTagLowBits
}

func decodeQueueLogEntry(logEntry *types.LogEntry) *QueueLogEntry {
	queueLog := &QueueLogEntry{}
	err := json.Unmarshal(logEntry.Data, queueLog)
	if err != nil {
		panic(err)
	}
	if len(logEntry.AuxData) > 0 {
		auxData := &QueueAuxData{}
		err := json.Unmarshal(logEntry.AuxData, auxData)
		if err != nil {
			panic(errors.Wrapf(err, "logEntry=%+v, auxData: %v:%v",
				logEntry, string(logEntry.AuxData), logEntry.AuxData))
		}
		queueLog.auxData = auxData
	}
	queueLog.seqNum = logEntry.SeqNum
	return queueLog
}

func NewQueue(ctx context.Context, env types.Environment, name string) (*Queue, error) {
	q := &Queue{
		ctx:        ctx,
		env:        env,
		name:       name,
		nameHash:   common.NameHash(name),
		consumed:   0,
		tail:       0,
		nextSeqNum: 0,
	}
	if err := q.syncToBackward(protocol.MaxLogSeqnum); err != nil {
		return nil, err
	}
	return q, nil
}

func (q *Queue) Push(payload string) error {
	if len(payload) == 0 {
		return fmt.Errorf("Payload cannot be empty")
	}
	logEntry := &QueueLogEntry{
		QueueName: q.name,
		IsPush:    true,
		Payload:   payload,
	}
	encoded, err := json.Marshal(logEntry)
	if err != nil {
		panic(err)
	}
	tags := []uint64{queueLogTag(q.nameHash), queuePushLogTag(q.nameHash)}
	_, err = q.env.SharedLogAppend(q.ctx, tags, encoded)
	return err
}

func (q *Queue) isEmpty() bool {
	return q.consumed >= q.tail
}

func (q *Queue) findNext(minSeqNum, maxSeqNum uint64) (*QueueLogEntry, error) {
	tag := queuePushLogTag(q.nameHash)
	seqNum := minSeqNum
	for seqNum < maxSeqNum {
		logEntry, err := q.env.SharedLogReadNext(q.ctx, tag, seqNum)
		if err != nil {
			return nil, err
		}
		if logEntry == nil || logEntry.SeqNum >= maxSeqNum {
			return nil, nil
		}
		queueLog := decodeQueueLogEntry(logEntry)
		if queueLog.IsPush && queueLog.QueueName == q.name {
			return queueLog, nil
		}
		seqNum = logEntry.SeqNum + 1
	}
	return nil, nil
}

func (q *Queue) applyLog(queueLog *QueueLogEntry) error {
	if queueLog.seqNum < q.nextSeqNum {
		log.Fatalf("[FATAL] LogSeqNum=%#016x, NextSeqNum=%#016x", queueLog.seqNum, q.nextSeqNum)
	}
	if queueLog.IsPush {
		q.tail = queueLog.seqNum + 1
	} else {
		nextLog, err := q.findNext(q.consumed, q.tail)
		if err != nil {
			return err
		}
		if nextLog != nil {
			q.consumed = nextLog.seqNum + 1
		} else {
			q.consumed = queueLog.seqNum
		}
	}
	q.nextSeqNum = queueLog.seqNum + 1
	return nil
}

func (q *Queue) setAuxData(seqNum uint64, auxData *QueueAuxData) error {
	encoded, err := json.Marshal(auxData)
	if err != nil {
		panic(err)
	}
	return q.env.SharedLogSetAuxData(q.ctx, seqNum, encoded)
}

func (q *Queue) syncToBackward(tailSeqNum uint64) error {
	if tailSeqNum < q.nextSeqNum {
		log.Fatalf("[FATAL] Current seqNum=%#016x, cannot sync to %#016x", q.nextSeqNum, tailSeqNum)
	}
	if tailSeqNum == q.nextSeqNum {
		return nil
	}

	tag := queueLogTag(q.nameHash)
	queueLogs := make([]*QueueLogEntry, 0, 4)

	seqNum := tailSeqNum
	for seqNum > q.nextSeqNum {
		if seqNum != protocol.MaxLogSeqnum {
			seqNum -= 1
		}
		logEntry, err := q.env.SharedLogReadPrev(q.ctx, tag, seqNum)
		if err != nil {
			return err
		}
		if logEntry == nil || logEntry.SeqNum < q.nextSeqNum {
			break
		}
		seqNum = logEntry.SeqNum
		queueLog := decodeQueueLogEntry(logEntry)
		if queueLog.QueueName != q.name {
			continue
		}
		if queueLog.auxData != nil {
			q.nextSeqNum = queueLog.seqNum + 1
			q.consumed = queueLog.auxData.Consumed
			q.tail = queueLog.auxData.Tail
			break
		} else {
			queueLogs = append(queueLogs, queueLog)
		}
	}

	for i := len(queueLogs) - 1; i >= 0; i-- {
		queueLog := queueLogs[i]
		q.applyLog(queueLog)
		auxData := &QueueAuxData{
			Consumed: q.consumed,
			Tail:     q.tail,
		}
		if err := q.setAuxData(queueLog.seqNum, auxData); err != nil {
			return err
		}
	}
	return nil
}

func (q *Queue) syncToForward(tailSeqNum uint64) error {
	if tailSeqNum < q.nextSeqNum {
		log.Fatalf("[FATAL] Current seqNum=%#016x, cannot sync to %#016x", q.nextSeqNum, tailSeqNum)
	}
	tag := queueLogTag(q.nameHash)
	seqNum := q.nextSeqNum
	for seqNum < tailSeqNum {
		logEntry, err := q.env.SharedLogReadNext(q.ctx, tag, seqNum)
		if err != nil {
			return err
		}
		if logEntry == nil || logEntry.SeqNum >= tailSeqNum {
			break
		}
		seqNum = logEntry.SeqNum + 1
		queueLog := decodeQueueLogEntry(logEntry)
		if queueLog.QueueName == q.name {
			q.applyLog(queueLog)
			if queueLog.auxData == nil {
				auxData := &QueueAuxData{
					Consumed: q.consumed,
					Tail:     q.tail,
				}
				if err := q.setAuxData(queueLog.seqNum, auxData); err != nil {
					return err
				}
			}
		}
	}
	return nil
}

func (q *Queue) syncTo(tailSeqNum uint64) error {
	return q.syncToBackward(tailSeqNum)
}

func (q *Queue) appendPopLogAndSync() error {
	logEntry := &QueueLogEntry{
		QueueName: q.name,
		IsPush:    false,
	}
	encoded, err := json.Marshal(logEntry)
	if err != nil {
		panic(err)
	}
	tags := []uint64{queueLogTag(q.nameHash)}
	if seqNum, err := q.env.SharedLogAppend(q.ctx, tags, encoded); err != nil {
		return err
	} else {
		return q.syncTo(seqNum)
	}
}

var kQueueEmptyError = errors.New("Queue empty")
var kQueueTimeoutError = errors.New("Blocking pop timeout")

func IsQueueEmptyError(err error) bool {
	return err == kQueueEmptyError
}

func IsQueueTimeoutError(err error) bool {
	return err == kQueueTimeoutError
}

func (q *Queue) Pop() (string /* payload */, error) {
	if q.isEmpty() {
		if err := q.syncTo(protocol.MaxLogSeqnum); err != nil {
			return "", err
		}
		if q.isEmpty() {
			return "", kQueueEmptyError
		}
	}
	if err := q.appendPopLogAndSync(); err != nil {
<<<<<<< HEAD
		// if err := q.fastAppendPopLogAndSync(); err != nil {
		return "", errors.Wrap(err, "appendPopLogAndSync")
=======
		return "", err
>>>>>>> 5f7b473b
	}
	if nextLog, err := q.findNext(q.consumed, q.tail); err != nil {
		return "", err
	} else if nextLog != nil {
		return nextLog.Payload, nil
	} else {
		return "", kQueueEmptyError
	}
}

const kBlockingPopTimeout = 1 * time.Second

func (q *Queue) PopBlocking() (string /* payload */, error) {
	tag := queuePushLogTag(q.nameHash)
	startTime := time.Now()
	for time.Since(startTime) < kBlockingPopTimeout {
		if q.isEmpty() {
			if err := q.syncTo(protocol.MaxLogSeqnum); err != nil {
				return "", err
			}
		}
		if q.isEmpty() {
			seqNum := q.nextSeqNum
			for {
				// log.Printf("[DEBUG] BlockingRead: NextSeqNum=%#016x", seqNum)
				newCtx, _ := context.WithTimeout(q.ctx, kBlockingPopTimeout)
				logEntry, err := q.env.SharedLogReadNextBlock(newCtx, tag, seqNum)
				if err != nil {
					return "", err
				}
				if logEntry != nil {
					queueLog := decodeQueueLogEntry(logEntry)
					if queueLog.IsPush && queueLog.QueueName == q.name {
						break
					}
					seqNum = logEntry.SeqNum + 1
				} else if time.Since(startTime) >= kBlockingPopTimeout {
					return "", kQueueTimeoutError
				}
			}
		}
		if err := q.appendPopLogAndSync(); err != nil {
			return "", err
		}
		if nextLog, err := q.findNext(q.consumed, q.tail); err != nil {
			return "", err
		} else if nextLog != nil {
			return nextLog.Payload, nil
		}
	}
	return "", kQueueTimeoutError
}<|MERGE_RESOLUTION|>--- conflicted
+++ resolved
@@ -280,12 +280,7 @@
 		}
 	}
 	if err := q.appendPopLogAndSync(); err != nil {
-<<<<<<< HEAD
-		// if err := q.fastAppendPopLogAndSync(); err != nil {
-		return "", errors.Wrap(err, "appendPopLogAndSync")
-=======
 		return "", err
->>>>>>> 5f7b473b
 	}
 	if nextLog, err := q.findNext(q.consumed, q.tail); err != nil {
 		return "", err
